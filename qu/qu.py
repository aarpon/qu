#   /********************************************************************************
#   * Copyright © 2020-2021, ETH Zurich, D-BSSE, Aaron Ponti
#   * All rights reserved. This program and the accompanying materials
#   * are made available under the terms of the Apache License Version 2.0
#   * which accompanies this distribution, and is available at
#   * https://www.apache.org/licenses/LICENSE-2.0.txt
#   *
#   * Contributors:
#   *     Aaron Ponti - initial API and implementation
#   *******************************************************************************/
#

from PyQt5.QtCore import Qt
from PyQt5.QtGui import QGuiApplication
import napari

from qu.ui.qu_main_widget import QuMainWidget


def qu_launcher():

    # Disable HiDPI scaling since it breaks OpenGL-based rendering
    QGuiApplication.setAttribute(Qt.AA_DisableHighDpiScaling)

    # Instantiate napari viewer with custom title
    viewer = napari.Viewer(title="Qu for napari")
<<<<<<< HEAD
    print(type(viewer))
    # Instantiate QuMainWidget
    quMainWidget = QuMainWidget(viewer)

    # Add to dock
    viewer.window.add_dock_widget(quMainWidget, name='Qu', area='right')

    # If there is enough space, enlarge the main window to fit all
    # widgets properly
    viewer.window.resize(1600, 1000)

=======

    # Instantiate QuMainWidget
    quMainWidget = QuMainWidget(viewer)

    # Add to dock
    viewer.window.add_dock_widget(quMainWidget, name='Qu', area='right')

    # If there is enough space, enlarge the main window to fit all
    # widgets properly
    viewer.window.resize(1600, 1000)

>>>>>>> ab46c5a1
    # Run napari
    napari.run()<|MERGE_RESOLUTION|>--- conflicted
+++ resolved
@@ -24,19 +24,6 @@
 
     # Instantiate napari viewer with custom title
     viewer = napari.Viewer(title="Qu for napari")
-<<<<<<< HEAD
-    print(type(viewer))
-    # Instantiate QuMainWidget
-    quMainWidget = QuMainWidget(viewer)
-
-    # Add to dock
-    viewer.window.add_dock_widget(quMainWidget, name='Qu', area='right')
-
-    # If there is enough space, enlarge the main window to fit all
-    # widgets properly
-    viewer.window.resize(1600, 1000)
-
-=======
 
     # Instantiate QuMainWidget
     quMainWidget = QuMainWidget(viewer)
@@ -48,6 +35,5 @@
     # widgets properly
     viewer.window.resize(1600, 1000)
 
->>>>>>> ab46c5a1
     # Run napari
     napari.run()